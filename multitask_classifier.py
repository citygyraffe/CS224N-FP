--- conflicted
+++ resolved
@@ -37,19 +37,12 @@
 
 from evaluation import model_eval_sst, model_eval_multitask, model_eval_test_multitask
 
-<<<<<<< HEAD
-=======
-# ADDED INCLUDES
-from tokenizer import BertTokenizer
-from lora_layer import LoRALayer, LinearWithLoRALayer
-
-
->>>>>>> 0aff9f4b
 TQDM_DISABLE=False
 
 # Custom imports
 from tokenizer import BertTokenizer
 from task_scheduler import TaskScheduler
+from lora_layer import LoRALayer, LinearWithLoRALayer
 from bert_parallel_adaption_layers import BertModelWithParallelAdaption
 from custom_utils import time_function
 
@@ -319,9 +312,6 @@
         else:
             raise ValueError(f"train_multitask::Unknown task: {task}")
 
-<<<<<<< HEAD
-@time_function
-=======
         self.scaler.scale(loss).backward()
         self.scaler.step(self.optimizer)
         self.scaler.update()
@@ -329,8 +319,7 @@
         return loss.item()
 
 
-
->>>>>>> 0aff9f4b
+@time_function
 def train_multitask(args):
     '''Train MultitaskBERT.
 
@@ -597,19 +586,16 @@
     parser.add_argument("--scheduling_mode", type=str, choices=('epoch', 'batch'), default='epoch', help="Scheduling mode for task selection (single task per epoch or per batch)")
     parser.add_argument("--num_batches_per_epoch", type=int, default=0, help="Number of batches per epoch (used by batch scheduling mode)")
     parser.add_argument("--eval_epochs", type=int, default=1, help="Run evaluation on dev set every eval_epochs")
-<<<<<<< HEAD
     
     # Adapation layers arguments
     parser.add_argument("--parallel_adaption_layers", type=str, default="", choices=('low-rank', 'pals', 'pals-shared', 'mixed'), help="Use parallel adaption layers for BERT")
     parser.add_argument("--adaption_layer_late_attach", action='store_true', help="Attach adaption layers at end of BERT layers")
     parser.add_argument("--adaption_layer_shared_attention", action='store_true', help="Use shared attention for adaption layers")
-=======
 
     # Arguments for LoRA finetuning
     parser.add_argument("--lora", action='store_true', default=False, help="Use LoRA for training")
     parser.add_argument("--lora_rank", type=int, default=0, help="Rank of LoRA matrix. 0 to skip LoRA")
     parser.add_argument("--lora_alpha", type=float, default=2.0, help="Alpha value for LoRA")
->>>>>>> 0aff9f4b
 
     args = parser.parse_args()
     return args
