--- conflicted
+++ resolved
@@ -156,11 +156,9 @@
             self.paraphrase_classifier = LinearWithLoRALayer(self.paraphrase_classifier, config.lora_rank, config.lora_alpha)
 
 
-<<<<<<< HEAD
-    def forward(self, input_ids, attention_mask, perturb=False):
-=======
+    def forward(self, input_ids, attention_mask, task, perturb=False):
+
     def forward(self, input_ids, attention_mask, task):
->>>>>>> faf7c533
         'Takes a batch of sentences and produces embeddings for them.'
         # The final BERT embedding is the hidden state of [CLS] token (the first token)
         # Here, you can start by just returning the embeddings straight from BERT.
@@ -168,15 +166,11 @@
         # (e.g., by adding other layers).
 
         # Retrieve BERT outputs
-<<<<<<< HEAD
-        outputs = self.bert(input_ids, attention_mask, perturb)
-=======
         outputs = None
         if args.parallel_adaption_layers != '':
-            outputs = self.bert(input_ids, attention_mask, task=task)
+            outputs = self.bert(input_ids, attention_mask, task=task, perturb=perturb)
         else:
-            outputs = self.bert(input_ids, attention_mask)
->>>>>>> faf7c533
+            outputs = self.bert(input_ids, attention_mask, perturb=perturb)
         # Fetch pooled output (pooled representation of each sentence)
         pooled_output = outputs['pooler_output']
         return pooled_output
@@ -189,11 +183,7 @@
         Thus, your output should contain 5 logits for each sentence.
         '''
         ### TODO
-<<<<<<< HEAD
-        pooled_output = self.forward(input_ids, attention_mask, perturb)
-=======
-        pooled_output = self.forward(input_ids, attention_mask, 0)
->>>>>>> faf7c533
+        pooled_output = self.forward(input_ids, attention_mask, task=0, perturb=perturb)
         pooled_output = self.sentiment_dropout(pooled_output)
         logits = self.sentiment_classifier(pooled_output)
         return logits
@@ -228,11 +218,7 @@
         # ADD ATTENTION MASKS
         attentions = torch.cat((attention_mask_1, torch.ones_like(self.seperator_tokens), attention_mask_2), dim=1)
 
-<<<<<<< HEAD
-        pooled_output = self.forward(inputs, attentions, perturb)
-=======
-        pooled_output = self.forward(inputs, attentions, 1)
->>>>>>> faf7c533
+        pooled_output = self.forward(inputs, attentions, task=1, perturb=perturb)
         pooled_output = self.paraphrase_dropout(pooled_output)
         logit = self.paraphrase_classifier(pooled_output)
         return logit
@@ -266,11 +252,7 @@
         # ADD ATTENTION MASKS
         attentions = torch.cat((attention_mask_1, torch.ones_like(self.seperator_tokens), attention_mask_2), dim=1)
 
-<<<<<<< HEAD
-        pooled_output = self.forward(inputs, attentions, perturb)
-=======
-        pooled_output = self.forward(inputs, attentions, 2)
->>>>>>> faf7c533
+        pooled_output = self.forward(inputs, attentions, task=2, perturb=perturb)
         pooled_output = self.similarity_dropout(pooled_output)
         logit = self.similarity_classifier(pooled_output)
         return logit
@@ -381,7 +363,6 @@
         return loss.item()
 
 
-<<<<<<< HEAD
 def loss_with_smart_regularization(model, eval_fn, input_ids1, mask1, labels, batch_size,
                                    alpha=1e-5, lambda_reg=2e-2, input_ids2=None, mask2=None):
     # Predict (unperturbed)
@@ -412,10 +393,8 @@
     # loss.backward()
     return loss
 
-
-=======
+  
 @time_function
->>>>>>> faf7c533
 def train_multitask(args):
     '''Train MultitaskBERT.
 
